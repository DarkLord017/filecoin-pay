// SPDX-License-Identifier: MIT
pragma solidity ^0.8.20;

import "@openzeppelin/contracts/token/ERC20/IERC20.sol";
import "@openzeppelin/contracts/token/ERC20/utils/SafeERC20.sol";
import "@openzeppelin/contracts/utils/ReentrancyGuard.sol";
import "@openzeppelin/contracts-upgradeable/proxy/utils/Initializable.sol";
import "@openzeppelin/contracts-upgradeable/proxy/utils/UUPSUpgradeable.sol";
import "@openzeppelin/contracts-upgradeable/access/OwnableUpgradeable.sol";
import "./RateChangeQueue.sol";
import "@openzeppelin/contracts/utils/Strings.sol";

interface IArbiter {
    struct ArbitrationResult {
        // The actual payment amount determined by the arbiter after arbitration of a rail during settlement
        uint256 modifiedAmount;
        // The epoch up to and including which settlement should occur.
        uint256 settleUpto;
        // A placeholder note for any additional information the arbiter wants to send to the caller of `settleRail`
        string note;
    }

    function arbitratePayment(
        uint256 railId,
        uint256 proposedAmount,
        // the epoch up to and including which the rail has already been settled
        uint256 fromEpoch,
        // the epoch up to and including which arbitration is requested; payment will be arbitrated for (toEpoch - fromEpoch) epochs
        uint256 toEpoch
    ) external returns (ArbitrationResult memory result);
}

// @title Payments contract.
contract Payments is
    Initializable,
    UUPSUpgradeable,
    OwnableUpgradeable,
    ReentrancyGuard
{
    using SafeERC20 for IERC20;
    using RateChangeQueue for RateChangeQueue.Queue;

    struct Account {
        uint256 funds;
        uint256 lockupCurrent;
        uint256 lockupRate;
        // epoch up to and including which lockup has been settled for the account
        uint256 lockupLastSettledAt;
    }

    struct Rail {
        address token;
        address from;
        address to;
        address operator;
        address arbiter;
        uint256 paymentRate;
        uint256 lockupPeriod;
        uint256 lockupFixed;
        // epoch up to and including which this rail has been settled
        uint256 settledUpTo;
        RateChangeQueue.Queue rateChangeQueue;
        uint256 endEpoch; // Final epoch up to which the rail can be settled (0 if not terminated)
    }

    struct OperatorApproval {
        bool isApproved;
        uint256 rateAllowance;
        uint256 lockupAllowance;
        uint256 rateUsage; // Track actual usage for rate
        uint256 lockupUsage; // Track actual usage for lockup
    }

    // Counter for generating unique rail IDs
    uint256 private _nextRailId;

    // token => owner => Account
    mapping(address => mapping(address => Account)) public accounts;

    // railId => Rail
    mapping(uint256 => Rail) internal rails;

    // Struct to hold rail data without the RateChangeQueue (for external returns)
    struct RailView {
        address token;
        address from;
        address to;
        address operator;
        address arbiter;
        uint256 paymentRate;
        uint256 lockupPeriod;
        uint256 lockupFixed;
        uint256 settledUpTo;
<<<<<<< HEAD
        uint256 rateChangeQueueLength;
=======
>>>>>>> 55f22b57
        uint256 endEpoch;
    }

    // token => client => operator => Approval
    mapping(address => mapping(address => mapping(address => OperatorApproval)))
        public operatorApprovals;

    /// @custom:oz-upgrades-unsafe-allow constructor
    constructor() {
        _disableInitializers();
    }

    function initialize() public initializer {
        __Ownable_init(msg.sender);
        __UUPSUpgradeable_init();
    }

    function _authorizeUpgrade(
        address newImplementation
    ) internal override onlyOwner {}

    modifier validateRailActive(uint256 railId) {
        require(
            rails[railId].from != address(0),
            "rail does not exist or is beyond it's last settlement after termination"
        );
        _;
    }

    modifier onlyRailClient(uint256 railId) {
        require(
            rails[railId].from == msg.sender,
            "only the rail client can perform this action"
        );
        _;
    }

    modifier onlyRailOperator(uint256 railId) {
        require(
            rails[railId].operator == msg.sender,
            "only the rail operator can perform this action"
        );
        _;
    }

    modifier onlyRailParticipant(uint256 railId) {
        require(
            rails[railId].from == msg.sender ||
                rails[railId].operator == msg.sender ||
                rails[railId].to == msg.sender,
            "failed to authorize: caller is not a rail participant"
        );
        _;
    }

    modifier validateRailNotTerminated(uint256 railId) {
        require(rails[railId].endEpoch == 0, "rail already terminated");
        _;
    }

    modifier validateRailTerminated(uint256 railId) {
        require(
            isRailTerminated(rails[railId]),
            "can only be used on terminated rails"
        );
        _;
    }

    modifier validateNonZeroAddress(address addr, string memory varName) {
        require(
            addr != address(0),
            string.concat(varName, " address cannot be zero")
        );
        _;
    }

    modifier settleAccountLockupBeforeAndAfter(
        address token,
        address owner,
        bool settleFull
    ) {
        Account storage payer = accounts[token][owner];

        // Before function execution
        performSettlementCheck(payer, settleFull, true);

        _;

        // After function execution
        performSettlementCheck(payer, settleFull, false);
    }

    modifier settleAccountLockupBeforeAndAfterForRail(
        uint256 railId,
        bool settleFull,
        uint256 oneTimePayment
    ) {
        Rail storage rail = rails[railId];
        require(rails[railId].from != address(0), "rail is inactive");

        Account storage payer = accounts[rail.token][rail.from];

        require(
            rail.lockupFixed >= oneTimePayment,
            "one time payment cannot be greater than rail lockupFixed"
        );

        // Before function execution
        performSettlementCheck(payer, settleFull, true);

        // ---- EXECUTE FUNCTION
        _;
        // ---- FUNCTION EXECUTION COMPLETE

        // After function execution
        performSettlementCheck(payer, settleFull, false);
    }

    function performSettlementCheck(
        Account storage payer,
        bool settleFull,
        bool isBefore
    ) internal {
        require(
            payer.funds >= payer.lockupCurrent,
            isBefore
                ? "invariant failure: insufficient funds to cover lockup before function execution"
                : "invariant failure: insufficient funds to cover lockup after function execution"
        );

        settleAccountLockup(payer);

        // Verify full settlement if required
        require(
            !settleFull || isAccountLockupFullySettled(payer),
            isBefore
                ? "account lockup not fully settled before function execution"
                : "account lockup not fully settled after function execution"
        );

        require(
            payer.funds >= payer.lockupCurrent,
            isBefore
                ? "invariant failure: insufficient funds to cover lockup before function execution"
                : "invariant failure: insufficient funds to cover lockup after function execution"
        );
    }

    /// @notice Gets the current state of the target rail or reverts if the rail isn't active.
    /// @param railId the ID of the rail.
    function getRail(
        uint256 railId
    ) external view validateRailActive(railId) returns (RailView memory) {
        Rail storage rail = rails[railId];
        return
            RailView({
                token: rail.token,
                from: rail.from,
                to: rail.to,
                operator: rail.operator,
                arbiter: rail.arbiter,
                paymentRate: rail.paymentRate,
                lockupPeriod: rail.lockupPeriod,
                lockupFixed: rail.lockupFixed,
                settledUpTo: rail.settledUpTo,
<<<<<<< HEAD
                endEpoch: rail.endEpoch,
                rateChangeQueueLength: rail.rateChangeQueue.size()
=======
                endEpoch: rail.endEpoch
>>>>>>> 55f22b57
            });
    }

    /// @notice Updates the approval status and allowances for an operator on behalf of the message sender.
    /// @param token The ERC20 token address for which the approval is being set.
    /// @param operator The address of the operator whose approval is being modified.
    /// @param approved Whether the operator is approved (true) or not (false) to create new rails>
    /// @param rateAllowance The maximum payment rate the operator can set across all rails created by the operator on behalf of the message sender. If this is less than the current payment rate, the operator will only be able to reduce rates until they fall below the target.
    /// @param lockupAllowance The maximum amount of funds the operator can lock up on behalf of the message sender towards future payments. If this exceeds the current total amount of funds locked towards future payments, the operator will only be able to reduce future lockup.
    function setOperatorApproval(
        address token,
        address operator,
        bool approved,
        uint256 rateAllowance,
        uint256 lockupAllowance
    )
        external
        validateNonZeroAddress(token, "token")
        validateNonZeroAddress(operator, "operator")
    {
        OperatorApproval storage approval = operatorApprovals[token][
            msg.sender
        ][operator];

        // Update approval status and allowances
        approval.isApproved = approved;
        approval.rateAllowance = rateAllowance;
        approval.lockupAllowance = lockupAllowance;
    }

    /// @notice Terminates a payment rail, preventing further payments after the rail's lockup period. After calling this method, the lockup period cannot be changed, and the rail's rate and fixed lockup may only be reduced.
    /// @param railId The ID of the rail to terminate.
    /// @custom:constraint Caller must be a rail client or operator.
    /// @custom:constraint Rail must be active and not already terminated.
    /// @custom:constraint If called by the client, the payer's account must be fully funded (lockup must be fully settled).
    /// @custom:constraint If called by the operator, the payer's account lockup settlement is not checked.
    function terminateRail(
        uint256 railId
    )
        external
        validateRailActive(railId)
        nonReentrant
        validateRailNotTerminated(railId)
        settleAccountLockupBeforeAndAfterForRail(railId, false, 0)
    {
        Rail storage rail = rails[railId];
        Account storage payer = accounts[rail.token][rail.from];

        // Only client with fully settled lockup or operator can terminate a rail
        require(
            (msg.sender == rail.from && isAccountLockupFullySettled(payer)) ||
                msg.sender == rail.operator,
            "caller is not authorized: must be operator or client with settled lockup"
        );

        rail.endEpoch = payer.lockupLastSettledAt + rail.lockupPeriod;

        // Remove the rail rate from account lockup rate but don't set rail rate to zero yet.
        // The rail rate will be used to settle the rail and so we can't zero it yet.
        // However, we remove the rail rate from the client lockup rate because we don't want to
        // lock funds for the rail beyond `rail.endEpoch` as we're exiting the rail
        // after that epoch.
        require(
            payer.lockupRate >= rail.paymentRate,
            "lockup rate inconsistency"
        );
        payer.lockupRate -= rail.paymentRate;

        // Reduce operator rate allowance
        OperatorApproval storage operatorApproval = operatorApprovals[
            rail.token
        ][rail.from][rail.operator];
        updateOperatorRateUsage(operatorApproval, rail.paymentRate, 0);
    }

    /// @notice Deposits tokens from the message sender's account into `to`'s account.
    /// @param token The ERC20 token address to deposit.
    /// @param to The address whose account will be credited.
    /// @param amount The amount of tokens to deposit.
    /// @custom:constraint The message sender must have approved this contract to spend the requested amount via the ERC-20 token (`token`).
    function deposit(
        address token,
        address to,
        uint256 amount
    )
        external
        nonReentrant
        validateNonZeroAddress(token, "token")
        validateNonZeroAddress(to, "to")
        settleAccountLockupBeforeAndAfter(token, to, false)
    {
        // Create account if it doesn't exist
        Account storage account = accounts[token][to];

        // Transfer tokens from sender to contract
        IERC20(token).safeTransferFrom(msg.sender, address(this), amount);

        // Update account balance
        account.funds += amount;
    }

    /// @notice Withdraws tokens from the caller's account to the caller's account, up to the amount of currently available tokens (the tokens not currently locked in rails).
    /// @param token The ERC20 token address to withdraw.
    /// @param amount The amount of tokens to withdraw.
    function withdraw(
        address token,
        uint256 amount
    )
        external
        nonReentrant
        validateNonZeroAddress(token, "token")
        settleAccountLockupBeforeAndAfter(token, msg.sender, true)
    {
        return withdrawToInternal(token, msg.sender, amount);
    }

    /// @notice Withdraws tokens (`token`) from the caller's account to `to`, up to the amount of currently available tokens (the tokens not currently locked in rails).
    /// @param token The ERC20 token address to withdraw.
    /// @param to The address to receive the withdrawn tokens.
    /// @param amount The amount of tokens to withdraw.
    function withdrawTo(
        address token,
        address to,
        uint256 amount
    )
        external
        nonReentrant
        validateNonZeroAddress(token, "token")
        validateNonZeroAddress(to, "to")
        settleAccountLockupBeforeAndAfter(token, msg.sender, true)
    {
        return withdrawToInternal(token, to, amount);
    }

    function withdrawToInternal(
        address token,
        address to,
        uint256 amount
    ) internal {
        Account storage account = accounts[token][msg.sender];
        uint256 available = account.funds - account.lockupCurrent;
        require(
            amount <= available,
            "insufficient unlocked funds for withdrawal"
        );
        account.funds -= amount;
        IERC20(token).safeTransfer(to, amount);
    }

    /// @notice Create a new rail from `from` to `to`, operated by the caller.
    /// @param token The ERC20 token address for payments on this rail.
    /// @param from The client address (payer) for this rail.
    /// @param to The recipient address for payments on this rail.
    /// @param arbiter Optional address of an arbiter contract (can be address(0) for no arbitration).
    /// @return The ID of the newly created rail.
    /// @custom:constraint Caller must be approved as an operator by the client (from address).
    function createRail(
        address token,
        address from,
        address to,
        address arbiter
    )
        external
        nonReentrant
        validateNonZeroAddress(token, "token")
        validateNonZeroAddress(from, "from")
        validateNonZeroAddress(to, "to")
        returns (uint256)
    {
        address operator = msg.sender;

        // Check if operator is approved - approval is required for rail creation
        OperatorApproval storage approval = operatorApprovals[token][from][
            operator
        ];
        require(approval.isApproved, "operator not approved");

        uint256 railId = _nextRailId++;

        Rail storage rail = rails[railId];
        rail.token = token;
        rail.from = from;
        rail.to = to;
        rail.operator = operator;
        rail.arbiter = arbiter;
        rail.settledUpTo = block.number;
        rail.endEpoch = 0;

        return railId;
    }

    /// @notice Modifies the fixed lockup and lockup period of a rail.
    /// - If the rail has already been terminated, the lockup period may not be altered and the fixed lockup may only be reduced.
    /// - If the rail is active, the lockup may only be modified if the payer's account is fully funded and the payer's account must have enough funds to cover the new lockup.
    /// @param railId The ID of the rail to modify.
    /// @param period The new lockup period (in epochs/blocks).
    /// @param lockupFixed The new fixed lockup amount.
    /// @custom:constraint Caller must be the rail operator.
    /// @custom:constraint Operator must have sufficient lockup allowance to cover any increases the lockup period or the fixed lockup.
    function modifyRailLockup(
        uint256 railId,
        uint256 period,
        uint256 lockupFixed
    )
        external
        validateRailActive(railId)
        onlyRailOperator(railId)
        nonReentrant
        settleAccountLockupBeforeAndAfterForRail(railId, false, 0)
    {
        Rail storage rail = rails[railId];
        bool isTerminated = isRailTerminated(rail);

        if (isTerminated) {
            modifyTerminatedRailLockup(rail, period, lockupFixed);
        } else {
            modifyNonTerminatedRailLockup(rail, period, lockupFixed);
        }
    }

    function modifyTerminatedRailLockup(
        Rail storage rail,
        uint256 period,
        uint256 lockupFixed
    ) internal {
        require(
            period == rail.lockupPeriod && lockupFixed <= rail.lockupFixed,
            "failed to modify terminated rail: cannot change period or increase fixed lockup"
        );

        Account storage payer = accounts[rail.token][rail.from];

        // Calculate the fixed lockup reduction - this is the only change allowed for terminated rails
        uint256 lockupReduction = rail.lockupFixed - lockupFixed;

        // Update payer's lockup - subtract the exact reduction amount
        require(
            payer.lockupCurrent >= lockupReduction,
            "payer's current lockup cannot be less than lockup reduction"
        );
        payer.lockupCurrent -= lockupReduction;

        // Reduce operator rate allowance
        OperatorApproval storage operatorApproval = operatorApprovals[
            rail.token
        ][rail.from][rail.operator];
        updateOperatorLockupUsage(
            operatorApproval,
            rail.lockupFixed,
            lockupFixed
        );

        rail.lockupFixed = lockupFixed;
    }

    function modifyNonTerminatedRailLockup(
        Rail storage rail,
        uint256 period,
        uint256 lockupFixed
    ) internal {
        Account storage payer = accounts[rail.token][rail.from];

        // Don't allow changing the lockup period or increasing the fixed lockup unless the payer's
        // account is fully settled.
        if (!isAccountLockupFullySettled(payer)) {
            require(
                period == rail.lockupPeriod,
                "cannot change the lockup period: insufficient funds to cover the current lockup"
            );
            require(
                lockupFixed <= rail.lockupFixed,
                "cannot increase the fixed lockup: insufficient funds to cover the current lockup"
            );
        }

        // Calculate current (old) lockup.
        uint256 oldLockup = rail.lockupFixed +
            (rail.paymentRate * rail.lockupPeriod);

        // Calculate new lockup amount with new parameters
        uint256 newLockup = lockupFixed + (rail.paymentRate * period);

        require(
            payer.lockupCurrent >= oldLockup,
            "payer's current lockup cannot be less than old lockup"
        );

        // We blindly update the payer's lockup. If they don't have enough funds to cover the new
        // amount, we'll revert in the post-condition.
        payer.lockupCurrent = payer.lockupCurrent - oldLockup + newLockup;

        OperatorApproval storage operatorApproval = operatorApprovals[
            rail.token
        ][rail.from][rail.operator];
        updateOperatorLockupUsage(operatorApproval, oldLockup, newLockup);

        // Update rail lockup parameters
        rail.lockupPeriod = period;
        rail.lockupFixed = lockupFixed;
    }

    /// @notice Modifies the payment rate and optionally makes a one-time payment.
    /// - If the rail has already been terminated, one-time payments can be made but the rate may not be increased (only decreased).
    /// - If the payer doesn't have enough funds in their account to settle the rail up to the current epoch, the rail's payment rate may not be changed at all (increased or decreased).
    /// - If the payer's account isn't fully funded, the rail's payment rate may not be increased but it may be decreased.
    /// - Regardless of the payer's account status, one-time payments will always go through provided that the rail has sufficient fixed lockup to cover the payment.
    /// @param railId The ID of the rail to modify.
    /// @param newRate The new payment rate (per epoch). This new rate applies starting the next epoch after the current one.
    /// @param oneTimePayment Optional one-time payment amount to transfer immediately, taken out of the rail's fixed lockup.
    /// @custom:constraint Caller must be the rail operator.
    /// @custom:constraint Operator must have sufficient rate and lockup allowances for any increases.
    function modifyRailPayment(
        uint256 railId,
        uint256 newRate,
        uint256 oneTimePayment
    )
        external
        nonReentrant
        validateRailActive(railId)
        onlyRailOperator(railId)
        settleAccountLockupBeforeAndAfterForRail(railId, false, oneTimePayment)
    {
        Rail storage rail = rails[railId];
        Account storage payer = accounts[rail.token][rail.from];
        Account storage payee = accounts[rail.token][rail.to];

        uint256 oldRate = rail.paymentRate;
        bool isTerminated = isRailTerminated(rail);

        // Validate rate changes based on rail state and account lockup
        if (isTerminated) {
            if (block.number >= maxSettlementEpochForTerminatedRail(rail)) {
                return
                    modifyPaymentForTerminatedRailBeyondLastEpoch(
                        rail,
                        newRate,
                        oneTimePayment
                    );
            }

            require(
                newRate == oldRate,
                "failed to modify rail: cannot change rate on terminated rail"
            );
        } else {
            require(
                isAccountLockupFullySettled(payer) || newRate == oldRate,
                "account lockup not fully settled; cannot change rate"
            );
        }

        // --- Settlement Prior to Rate Change ---
        handleRateChangeSettlement(railId, rail, oldRate, newRate);

        // Calculate the effective lockup period
        uint256 effectiveLockupPeriod;
        if (isTerminated) {
            effectiveLockupPeriod = remainingEpochsForTerminatedRail(rail);
        } else {
            effectiveLockupPeriod = isAccountLockupFullySettled(payer)
                ? rail.lockupPeriod - (block.number - payer.lockupLastSettledAt)
                : 0;
        }

        // Verify one-time payment doesn't exceed fixed lockup
        require(
            rail.lockupFixed >= oneTimePayment,
            "one time payment cannot be greater than rail lockupFixed"
        );

        // Update the rail fixed lockup and payment rate
        rail.lockupFixed = rail.lockupFixed - oneTimePayment;
        rail.paymentRate = newRate;

        OperatorApproval storage operatorApproval = operatorApprovals[
            rail.token
        ][rail.from][rail.operator];

        // Update payer's lockup rate - only if the rail is not terminated
        // for terminated rails, the payer's lockup rate is already updated during rail termination
        if (!isTerminated) {
            require(
                payer.lockupRate >= oldRate,
                "payer lockup rate cannot be less than old rate"
            );
            payer.lockupRate = payer.lockupRate - oldRate + newRate;
            updateOperatorRateUsage(operatorApproval, oldRate, newRate);
        }

        // Update payer's current lockup with effective lockup period calculation
        // Remove old rate lockup for the effective period, add new rate lockup for the same period
        payer.lockupCurrent =
            payer.lockupCurrent -
            (oldRate * effectiveLockupPeriod) +
            (newRate * effectiveLockupPeriod) -
            oneTimePayment;

        updateOperatorLockupUsage(
            operatorApproval,
            oldRate * effectiveLockupPeriod,
            newRate * effectiveLockupPeriod
        );

        // Update operator allowance for one-time payment
        updateOperatorAllowanceForOneTimePayment(
            operatorApproval,
            oneTimePayment
        );

        // --- Process the One-Time Payment ---
        processOneTimePayment(payer, payee, oneTimePayment);
    }

    function modifyPaymentForTerminatedRailBeyondLastEpoch(
        Rail storage rail,
        uint256 newRate,
        uint256 oneTimePayment
    ) internal {
        uint256 endEpoch = maxSettlementEpochForTerminatedRail(rail);
        require(
            newRate == 0 && oneTimePayment == 0,
            "for terminated rails beyond last settlement epoch, both new rate and one-time payment must be 0"
        );

        // Check if we need to record the current rate in the queue (should only do this once for the last epoch)
        if (
            rail.rateChangeQueue.isEmpty() ||
            rail.rateChangeQueue.peekTail().untilEpoch < endEpoch
        ) {
            // Queue the current rate up to the max settlement epoch
            rail.rateChangeQueue.enqueue(rail.paymentRate, endEpoch);
        }

        // Set payment rate to 0 as the rail is past its last settlement epoch
        rail.paymentRate = 0;
    }

    function handleRateChangeSettlement(
        uint256 railId,
        Rail storage rail,
        uint256 oldRate,
        uint256 newRate
    ) internal {
        // If rate hasn't changed, nothing to do
        if (newRate == oldRate) {
            return;
        }

        // No need to settle the rail or enqueue the rate change if the rail has already been settled upto
        // the current epoch
        if (rail.settledUpTo == block.number) {
            return;
        }

        // If there is no arbiter, settle the rail immediately
        if (rail.arbiter == address(0)) {
            (, uint256 settledUpto, ) = settleRail(railId, block.number);
            require(
                settledUpto == block.number,
                "failed to settle rail up to current epoch"
            );
            return;
        }

        // For arbitrated rails with rate change, handle queue
        // Only queue the previous rate once per epoch
        if (
            rail.rateChangeQueue.isEmpty() ||
            rail.rateChangeQueue.peekTail().untilEpoch != block.number
        ) {
            // For arbitrated rails, we need to enqueue the old rate.
            // This ensures that the old rate is applied up to and including the current block.
            // The new rate will be applicable starting from the next block.
            rail.rateChangeQueue.enqueue(oldRate, block.number);
        }
    }

    function processOneTimePayment(
        Account storage payer,
        Account storage payee,
        uint256 oneTimePayment
    ) internal {
        if (oneTimePayment > 0) {
            require(
                payer.funds >= oneTimePayment,
                "insufficient funds for one-time payment"
            );
            payer.funds -= oneTimePayment;
            payee.funds += oneTimePayment;
        }
    }

    /// @notice Settles payments for a terminated rail without arbitration. This may only be called by the payee and after the terminated rail's max settlement epoch has passed. It's an escape-hatch to unblock payments in an otherwise stuck rail (e.g., due to a buggy arbiter contract) and it always pays in full.
    /// @param railId The ID of the rail to settle.
    /// @return totalSettledAmount The total amount settled and transferred.
    /// @return finalSettledEpoch The epoch up to which settlement was actually completed.
    /// @return note Additional information about the settlement.
    function settleTerminatedRailWithoutArbitration(
        uint256 railId
    )
        external
        nonReentrant
        validateRailActive(railId)
        validateRailTerminated(railId)
        onlyRailClient(railId)
        settleAccountLockupBeforeAndAfterForRail(railId, false, 0)
        returns (
            uint256 totalSettledAmount,
            uint256 finalSettledEpoch,
            string memory note
        )
    {
        // Verify the current epoch is greater than the max settlement epoch
        uint256 maxSettleEpoch = maxSettlementEpochForTerminatedRail(
            rails[railId]
        );
        require(
            block.number > maxSettleEpoch,
            "terminated rail can only be settled without arbitration after max settlement epoch"
        );

        return settleRailInternal(railId, maxSettleEpoch, true);
    }

    /// @notice Settles payments for a rail up to the specified epoch. Settlement may fail to reach the target epoch if either the client lacks the funds to pay up to the current epoch or the arbiter refuses to settle the entire requested range.
    /// @param railId The ID of the rail to settle.
    /// @param untilEpoch The epoch up to which to settle (must not exceed current block number).
    /// @return totalSettledAmount The total amount settled and transferred.
    /// @return finalSettledEpoch The epoch up to which settlement was actually completed.
    /// @return note Additional information about the settlement (especially from arbitration).
    function settleRail(
        uint256 railId,
        uint256 untilEpoch
    )
        public
        nonReentrant
        validateRailActive(railId)
        settleAccountLockupBeforeAndAfterForRail(railId, false, 0)
        returns (
            uint256 totalSettledAmount,
            uint256 finalSettledEpoch,
            string memory note
        )
    {
        return settleRailInternal(railId, untilEpoch, false);
    }

    function settleRailInternal(
        uint256 railId,
        uint256 untilEpoch,
        bool skipArbitration
    )
        internal
        returns (
            uint256 totalSettledAmount,
            uint256 finalSettledEpoch,
            string memory note
        )
    {
        require(
            untilEpoch <= block.number,
            "failed to settle: cannot settle future epochs"
        );

        Rail storage rail = rails[railId];
        Account storage payer = accounts[rail.token][rail.from];

        // Handle terminated and fully settled rails that are still not finalised
        if (
            isRailTerminated(rail) &&
            rail.settledUpTo >= maxSettlementEpochForTerminatedRail(rail)
        ) {
            finalizeTerminatedRail(rail, payer);
            return (0, rail.settledUpTo, "rail fully settled and finalized");
        }

        // Calculate the maximum settlement epoch based on account lockup
        uint256 maxSettlementEpoch;
        if (!isRailTerminated(rail)) {
            maxSettlementEpoch = min(untilEpoch, payer.lockupLastSettledAt);
        } else {
            maxSettlementEpoch = min(
                untilEpoch,
                maxSettlementEpochForTerminatedRail(rail)
            );
        }

        uint256 startEpoch = rail.settledUpTo;
        // Nothing to settle (already settled or zero-duration)
        if (startEpoch >= maxSettlementEpoch) {
            return (
                0,
                startEpoch,
                string.concat(
                    "already settled up to epoch ",
                    Strings.toString(maxSettlementEpoch)
                )
            );
        }

        // For zero rate rails with empty queue, just advance the settlement epoch
        // without transferring funds
        uint256 currentRate = rail.paymentRate;
        if (currentRate == 0 && rail.rateChangeQueue.isEmpty()) {
            rail.settledUpTo = maxSettlementEpoch;

            return
                checkAndFinalizeTerminatedRail(
                    rail,
                    payer,
                    0,
                    maxSettlementEpoch,
                    "zero rate payment rail",
                    "zero rate terminated rail fully settled and finalized"
                );
        }

        // Process settlement depending on whether rate changes exist
        if (rail.rateChangeQueue.isEmpty()) {
            (uint256 amount, string memory segmentNote) = _settleSegment(
                railId,
                startEpoch,
                maxSettlementEpoch,
                currentRate,
                skipArbitration
            );

            require(rail.settledUpTo > startEpoch, "No progress in settlement");

            return
                checkAndFinalizeTerminatedRail(
                    rail,
                    payer,
                    amount,
                    rail.settledUpTo,
                    segmentNote,
                    string.concat(
                        segmentNote,
                        "terminated rail fully settled and finalized."
                    )
                );
        } else {
            (
                uint256 settledAmount,
                string memory settledNote
            ) = _settleWithRateChanges(
                    railId,
                    currentRate,
                    startEpoch,
                    maxSettlementEpoch,
                    skipArbitration
                );

            return
                checkAndFinalizeTerminatedRail(
                    rail,
                    payer,
                    settledAmount,
                    rail.settledUpTo,
                    settledNote,
                    string.concat(
                        settledNote,
                        "terminated rail fully settled and finalized."
                    )
                );
        }
    }

    // Helper function to check and finalize a terminated rail if needed
    function checkAndFinalizeTerminatedRail(
        Rail storage rail,
        Account storage payer,
        uint256 amount,
        uint256 finalEpoch,
        string memory regularNote,
        string memory finalizedNote
    ) internal returns (uint256, uint256, string memory) {
        // Check if rail is a terminated rail that's now fully settled
        if (
            isRailTerminated(rail) &&
            rail.settledUpTo >= maxSettlementEpochForTerminatedRail(rail)
        ) {
            finalizeTerminatedRail(rail, payer);
            return (amount, finalEpoch, finalizedNote);
        }

        return (amount, finalEpoch, regularNote);
    }

    function finalizeTerminatedRail(
        Rail storage rail,
        Account storage payer
    ) internal {
        // Reduce the lockup by the fixed amount
        require(
            payer.lockupCurrent >= rail.lockupFixed,
            "lockup inconsistency during rail finalization"
        );
        payer.lockupCurrent -= rail.lockupFixed;

        // Get operator approval for finalization update
        OperatorApproval storage operatorApproval = operatorApprovals[
            rail.token
        ][rail.from][rail.operator];

        updateOperatorLockupUsage(operatorApproval, rail.lockupFixed, 0);

        // Zero out the rail to mark it as inactive
        _zeroOutRail(rail);
    }

    function _settleWithRateChanges(
        uint256 railId,
        uint256 currentRate,
        uint256 startEpoch,
        uint256 targetEpoch,
        bool skipArbitration
    ) internal returns (uint256 totalSettled, string memory note) {
        Rail storage rail = rails[railId];
        RateChangeQueue.Queue storage rateQueue = rail.rateChangeQueue;

        totalSettled = 0;
        uint256 processedEpoch = startEpoch;
        note = "";

        // Process each segment until we reach the target epoch or hit an early exit condition
        while (processedEpoch < targetEpoch) {
            // Default boundary is the target we want to reach
            uint256 segmentEndBoundary = targetEpoch;
            uint256 segmentRate;

            // If we have rate changes in the queue, use the rate from the next change
            if (!rateQueue.isEmpty()) {
                RateChangeQueue.RateChange memory nextRateChange = rateQueue
                    .peek();

                // Validate rate change queue consistency
                require(
                    nextRateChange.untilEpoch >= processedEpoch,
                    "rate queue is in an invalid state"
                );

                // Boundary is the minimum of our target or the next rate change epoch
                segmentEndBoundary = min(
                    targetEpoch,
                    nextRateChange.untilEpoch
                );
                segmentRate = nextRateChange.rate;
            } else {
                // If queue is empty, use the current rail rate
                segmentRate = currentRate;

                // if current rate is zero, there's nothing left to do and we've finished settlement
                if (segmentRate == 0) {
                    rail.settledUpTo = targetEpoch;
                    return (totalSettled, "Zero rate payment rail");
                }
            }

            // Settle the current segment with potentially arbitrated outcomes
            (
                uint256 segmentAmount,
                string memory arbitrationNote
            ) = _settleSegment(
                    railId,
                    processedEpoch,
                    segmentEndBoundary,
                    segmentRate,
                    skipArbitration
                );

            // If arbiter returned no progress, exit early without updating state
            if (rail.settledUpTo <= processedEpoch) {
                return (totalSettled, arbitrationNote);
            }

            // Add the settled amount to our running total
            totalSettled += segmentAmount;

            // If arbiter partially settled the segment, exit early
            if (rail.settledUpTo < segmentEndBoundary) {
                return (totalSettled, arbitrationNote);
            }

            // Successfully settled full segment, update tracking values
            processedEpoch = rail.settledUpTo;
            note = arbitrationNote;

            // Remove the processed rate change from the queue
            if (!rateQueue.isEmpty()) {
                rateQueue.dequeue();
            }
        }

        // We've successfully settled up to the target epoch
        return (totalSettled, note);
    }

    function _settleSegment(
        uint256 railId,
        uint256 epochStart,
        uint256 epochEnd,
        uint256 rate,
        bool skipArbitration
    ) internal returns (uint256 settledAmount, string memory note) {
        Rail storage rail = rails[railId];
        Account storage payer = accounts[rail.token][rail.from];
        Account storage payee = accounts[rail.token][rail.to];

        // Calculate the default settlement values (without arbitration)
        uint256 duration = epochEnd - epochStart;
        settledAmount = rate * duration;
        uint256 settledUntilEpoch = epochEnd;
        note = "";

        // If this rail has an arbiter and we're not skipping arbitration, let it decide on the final settlement amount
        if (rail.arbiter != address(0) && !skipArbitration) {
            IArbiter arbiter = IArbiter(rail.arbiter);
            IArbiter.ArbitrationResult memory result = arbiter.arbitratePayment(
                railId,
                settledAmount,
                epochStart,
                epochEnd
            );

            // Ensure arbiter doesn't settle beyond our segment's end boundary
            require(
                result.settleUpto <= epochEnd,
                "arbiter settled beyond segment end"
            );
            require(
                result.settleUpto >= epochStart,
                "arbiter settled before segment start"
            );

            settledUntilEpoch = result.settleUpto;
            settledAmount = result.modifiedAmount;
            note = result.note;

            // Ensure arbiter doesn't allow more payment than the maximum possible
            // for the epochs they're confirming
            uint256 maxAllowedAmount = rate * (settledUntilEpoch - epochStart);
            require(
                result.modifiedAmount <= maxAllowedAmount,
                "arbiter modified amount exceeds maximum for settled duration"
            );
        }

        // Verify payer has sufficient funds for the settlement
        require(
            payer.funds >= settledAmount,
            "failed to settle: insufficient funds to cover settlement"
        );

        // Verify payer has sufficient lockup for the settlement
        require(
            payer.lockupCurrent >= settledAmount,
            "failed to settle: insufficient lockup to cover settlement"
        );

        // Transfer funds from payer to payee
        payer.funds -= settledAmount;
        payee.funds += settledAmount;

        // Reduce the lockup by the settled amount
        payer.lockupCurrent -= settledAmount;

        // Update the rail's settled epoch
        rail.settledUpTo = settledUntilEpoch;

        // Invariant check: lockup should never exceed funds
        require(
            payer.lockupCurrent <= payer.funds,
            "failed to settle: invariant violation: insufficient funds to cover lockup after settlement"
        );

        return (settledAmount, note);
    }

    function isAccountLockupFullySettled(
        Account storage account
    ) internal view returns (bool) {
        return account.lockupLastSettledAt == block.number;
    }

    // attempts to settle account lockup up to and including the current epoch
    // returns the actual epoch upto and including which the lockup was settled
    function settleAccountLockup(
        Account storage account
    ) internal returns (uint256) {
        uint256 currentEpoch = block.number;
        uint256 elapsedTime = currentEpoch - account.lockupLastSettledAt;

        if (elapsedTime <= 0) {
            return account.lockupLastSettledAt;
        }

        if (account.lockupRate == 0) {
            account.lockupLastSettledAt = currentEpoch;
            return currentEpoch;
        }

        uint256 additionalLockup = account.lockupRate * elapsedTime;

        // we have sufficient funds to cover account lockup upto and including the current epoch
        if (account.funds >= account.lockupCurrent + additionalLockup) {
            account.lockupCurrent += additionalLockup;
            account.lockupLastSettledAt = currentEpoch;
            return currentEpoch;
        }

        require(
            account.funds >= account.lockupCurrent,
            "failed to settle: invariant violation: insufficient funds to cover lockup"
        );
        // If insufficient, calculate the fractional epoch where funds became insufficient
        uint256 availableFunds = account.funds - account.lockupCurrent;

        if (availableFunds == 0) {
            return account.lockupLastSettledAt;
        }

        // Round down to the nearest whole epoch
        uint256 fractionalEpochs = availableFunds / account.lockupRate;

        // Apply lockup up to this point
        account.lockupCurrent += account.lockupRate * fractionalEpochs;
        account.lockupLastSettledAt =
            account.lockupLastSettledAt +
            fractionalEpochs;
        return account.lockupLastSettledAt;
    }

    function remainingEpochsForTerminatedRail(
        Rail storage rail
    ) internal view returns (uint256) {
        require(isRailTerminated(rail), "rail is not terminated");

        // If current block beyond end epoch, return 0
        if (block.number > rail.endEpoch) {
            return 0;
        }

        // Return the number of epochs (blocks) remaining until end epoch
        return rail.endEpoch - block.number;
    }

    function isRailTerminated(Rail storage rail) internal view returns (bool) {
        require(
            rail.from != address(0),
            "failed to check: rail does not exist"
        );
        return rail.endEpoch > 0;
    }

    // Get the final settlement epoch for a terminated rail
    function maxSettlementEpochForTerminatedRail(
        Rail storage rail
    ) internal view returns (uint256) {
        require(isRailTerminated(rail), "rail is not terminated");
        return rail.endEpoch;
    }

    function _zeroOutRail(Rail storage rail) internal {
        // Check if queue is empty before clearing
        require(
            rail.rateChangeQueue.isEmpty(),
            "rate change queue must be empty post full settlement"
        );

        // Clear the rate change queue
        rail.rateChangeQueue.clear();

        rail.token = address(0);
        rail.from = address(0); // This now marks the rail as inactive
        rail.to = address(0);
        rail.operator = address(0);
        rail.arbiter = address(0);
        rail.paymentRate = 0;
        rail.lockupFixed = 0;
        rail.lockupPeriod = 0;
        rail.settledUpTo = 0;
        rail.endEpoch = 0;
    }

    function updateOperatorRateUsage(
        OperatorApproval storage approval,
        uint256 oldRate,
        uint256 newRate
    ) internal {
        if (newRate > oldRate) {
            uint256 rateIncrease = newRate - oldRate;
            require(
                approval.rateUsage + rateIncrease <= approval.rateAllowance,
                "operation exceeds operator rate allowance"
            );
            approval.rateUsage += rateIncrease;
        } else if (oldRate > newRate) {
            uint256 rateDecrease = oldRate - newRate;
            approval.rateUsage = approval.rateUsage > rateDecrease
                ? approval.rateUsage - rateDecrease
                : 0;
        }
    }

    function updateOperatorLockupUsage(
        OperatorApproval storage approval,
        uint256 oldLockup,
        uint256 newLockup
    ) internal {
        if (newLockup > oldLockup) {
            uint256 lockupIncrease = newLockup - oldLockup;
            require(
                approval.lockupUsage + lockupIncrease <=
                    approval.lockupAllowance,
                "operation exceeds operator lockup allowance"
            );
            approval.lockupUsage += lockupIncrease;
        } else if (oldLockup > newLockup) {
            uint256 lockupDecrease = oldLockup - newLockup;
            approval.lockupUsage = approval.lockupUsage > lockupDecrease
                ? approval.lockupUsage - lockupDecrease
                : 0;
        }
    }

    function updateOperatorAllowanceForOneTimePayment(
        OperatorApproval storage approval,
        uint256 oneTimePayment
    ) internal {
        if (oneTimePayment == 0) return;

        // Reduce lockup usage
        approval.lockupUsage = approval.lockupUsage > oneTimePayment
            ? approval.lockupUsage - oneTimePayment
            : 0;

        // Reduce lockup allowance
        approval.lockupAllowance = oneTimePayment > approval.lockupAllowance
            ? 0
            : approval.lockupAllowance - oneTimePayment;
    }
}

function min(uint256 a, uint256 b) pure returns (uint256) {
    return a < b ? a : b;
}<|MERGE_RESOLUTION|>--- conflicted
+++ resolved
@@ -91,10 +91,6 @@
         uint256 lockupPeriod;
         uint256 lockupFixed;
         uint256 settledUpTo;
-<<<<<<< HEAD
-        uint256 rateChangeQueueLength;
-=======
->>>>>>> 55f22b57
         uint256 endEpoch;
     }
 
@@ -260,12 +256,7 @@
                 lockupPeriod: rail.lockupPeriod,
                 lockupFixed: rail.lockupFixed,
                 settledUpTo: rail.settledUpTo,
-<<<<<<< HEAD
-                endEpoch: rail.endEpoch,
-                rateChangeQueueLength: rail.rateChangeQueue.size()
-=======
                 endEpoch: rail.endEpoch
->>>>>>> 55f22b57
             });
     }
 
